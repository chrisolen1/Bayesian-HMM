#!/usr/bin/env python3
"""
Non-parametric Bayesian hidden Markov models. Hidden Markov models are generative
time series models. This package uses a non-parametric Bayesian estimation process
that uses dynamic numbers of latent states to avoid having to specify this number in
advance.
"""

import warnings

from .bayesian_model import (
    AggregateState,
    DirichletDistributionFamily,
    DirichletProcessFamily,
    HierarchicalDirichletProcess,
<<<<<<< HEAD
=======
    Hyperparameter,
    MissingState,
>>>>>>> c3093ce9
    StartingState,
    State,
    StickBreakingProcess,
    Variable,
    hyperparameter,
)
from .chain import Chain
from .hdphmm import HDPHMM

warnings.warn("bayesian_hmm is in beta testing and future versions may behave differently")<|MERGE_RESOLUTION|>--- conflicted
+++ resolved
@@ -13,11 +13,7 @@
     DirichletDistributionFamily,
     DirichletProcessFamily,
     HierarchicalDirichletProcess,
-<<<<<<< HEAD
-=======
-    Hyperparameter,
     MissingState,
->>>>>>> c3093ce9
     StartingState,
     State,
     StickBreakingProcess,
